dist/
node_modules/
<<<<<<< HEAD
.env
=======
*.lock
>>>>>>> 2c667b42
<|MERGE_RESOLUTION|>--- conflicted
+++ resolved
@@ -1,7 +1,4 @@
 dist/
 node_modules/
-<<<<<<< HEAD
 .env
-=======
-*.lock
->>>>>>> 2c667b42
+*.lock