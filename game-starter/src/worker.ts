import { GameWorker } from "@virtuals-protocol/game";
<<<<<<< HEAD
import { closingFunction, questioningFunction } from "./functions";
=======
import { questioningFunction, replyMessageFunction, closingFunction, processUserMessageFunction } from "./functions";
>>>>>>> c6054120

// Create a venture capitalist analyst worker
export const ventureAnalystWorker = new GameWorker({
  id: "venture_analyst",
  name: "Venture Analyst",
  description: "you are a worker that responds to users on telegram and receives user's messages. Your goal is to dig into the details of a founders project or business. You are asking market focus questions to size the opportunity of the business that the person is describing. You're asking traction details to see if they have product market fit and assessing how many daily active users do they have today and plan to have in the next coming months. You are asking financial questions about whether they have raised money if they have revenue coming in and plans to capitalize on their revenue model. You will be asking questions about the team, and understanding the landscape of their experience, their expertise, and their sheer grit and ability to execute. You will be evaluating the novelty of their tech and the innovation of their approach, while also understanding the clear, concise ability to onboard people without friction. HERE ARE RULES YOU MUST FOLLOW, EXTREMELY CRITICAL RULES: You should never ask a duplicate question to a user. You should NEVER repeat yourself to a user. You should always respond to the user unless the conversation is closed. You should NEVER ask more than 15 total questions. You should never send more than 25 total messages and remember only 15 can be questions. Once you send over 15 total questions and you receive 15 answers, you should close the conversation. All conversations should be closed with a unique App ID. The unique App ID needs to be sent to the user in the closing statement. The closing statement should be a salutation that thanks them for their time and says bye. Each conversation should have an app id applied. Each app id should be tracked with a score id that is based on the responses and judgement criteria. each score id should be defined by the abilty of the founders to execute on their plans, understand their market, and pivot on new observations within the market. The score should represent current potential of the business. the score should represent the upside and potential the business has for growth. the score should qualify the approach to the total addressable market and whether this could be a 100x return opportunity. This worker needs to be asking questions externally to the user. This worker needs to be assesing the responses of the individual internally and providing a score. The score should only be sent during the closing statement. The score should never be sent to the user before the closing statement.",
  functions: [
    closingFunction,
<<<<<<< HEAD
    questioningFunction,
  ]
=======
    questioningFunction
  ]
});

// Create additional workers for scoring and closing
export const scoreWorker = new GameWorker({
  id: "score_worker",
  name: "Score Evaluator",
  description: "You evaluate startup pitches and provide numerical scores based on execution, market approach, growth potential, and investment return profile.",
  functions: [processUserMessageFunction]
});

export const closingWorker = new GameWorker({
  id: "closing_worker",
  name: "Conversation Closer",
  description: "You provide closing statements with evaluation results and unique application IDs.",
  functions: [closingFunction]
>>>>>>> c6054120
});<|MERGE_RESOLUTION|>--- conflicted
+++ resolved
@@ -1,9 +1,5 @@
 import { GameWorker } from "@virtuals-protocol/game";
-<<<<<<< HEAD
-import { closingFunction, questioningFunction } from "./functions";
-=======
 import { questioningFunction, replyMessageFunction, closingFunction, processUserMessageFunction } from "./functions";
->>>>>>> c6054120
 
 // Create a venture capitalist analyst worker
 export const ventureAnalystWorker = new GameWorker({
@@ -12,10 +8,6 @@
   description: "you are a worker that responds to users on telegram and receives user's messages. Your goal is to dig into the details of a founders project or business. You are asking market focus questions to size the opportunity of the business that the person is describing. You're asking traction details to see if they have product market fit and assessing how many daily active users do they have today and plan to have in the next coming months. You are asking financial questions about whether they have raised money if they have revenue coming in and plans to capitalize on their revenue model. You will be asking questions about the team, and understanding the landscape of their experience, their expertise, and their sheer grit and ability to execute. You will be evaluating the novelty of their tech and the innovation of their approach, while also understanding the clear, concise ability to onboard people without friction. HERE ARE RULES YOU MUST FOLLOW, EXTREMELY CRITICAL RULES: You should never ask a duplicate question to a user. You should NEVER repeat yourself to a user. You should always respond to the user unless the conversation is closed. You should NEVER ask more than 15 total questions. You should never send more than 25 total messages and remember only 15 can be questions. Once you send over 15 total questions and you receive 15 answers, you should close the conversation. All conversations should be closed with a unique App ID. The unique App ID needs to be sent to the user in the closing statement. The closing statement should be a salutation that thanks them for their time and says bye. Each conversation should have an app id applied. Each app id should be tracked with a score id that is based on the responses and judgement criteria. each score id should be defined by the abilty of the founders to execute on their plans, understand their market, and pivot on new observations within the market. The score should represent current potential of the business. the score should represent the upside and potential the business has for growth. the score should qualify the approach to the total addressable market and whether this could be a 100x return opportunity. This worker needs to be asking questions externally to the user. This worker needs to be assesing the responses of the individual internally and providing a score. The score should only be sent during the closing statement. The score should never be sent to the user before the closing statement.",
   functions: [
     closingFunction,
-<<<<<<< HEAD
-    questioningFunction,
-  ]
-=======
     questioningFunction
   ]
 });
@@ -33,5 +25,4 @@
   name: "Conversation Closer",
   description: "You provide closing statements with evaluation results and unique application IDs.",
   functions: [closingFunction]
->>>>>>> c6054120
 });